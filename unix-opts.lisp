--- conflicted
+++ resolved
@@ -555,11 +555,7 @@
 
 (defun describe (&key prefix suffix usage-of args (stream *standard-output*) (argument-block-width 25)
                    (defined-options *options*) (usage-of-label "Usage") (available-options-label "Available options")
-<<<<<<< HEAD
-                   (max-width 80))
-=======
-                   brief)
->>>>>>> 0e61f34b
+                   (max-width 80) brief)
   "Return string describing options of the program that were defined with
 `define-opts' macro previously. You can supply PREFIX and SUFFIX arguments
 that will be printed before and after options respectively. If USAGE-OF is
