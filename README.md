# Unix-style command line options parser

[![License MIT](https://img.shields.io/badge/license-MIT-green.svg)](http://opensource.org/licenses/MIT)
[![Quicklisp](http://quickdocs.org/badge/unix-opts.svg)](http://quickdocs.org/unix-opts/)

This is a minimalistic parser of command line options. The main advantage of
the library is the ability to concisely define command line options once and
then use this definition for parsing and extraction of command line
arguments, as well as printing description of command line options (you get
`--help` for free). This way you don't need to repeat yourself. Also,
`unix-opts` doesn't depend on anything and allows to precisely control
behavior of the parser via Common Lisp restarts.

Inspired by Haskell's `optparse-applicative` and Python's `argparse`.

It is portable accross implementations (reads `sb-ext:*posix-argv*`
for SBCL, etc).

## Installation

Copy files of this library in any place where ASDF can find them. Then you
can use it in system definitions and ASDF will take care of the rest.

Via Quicklisp (recommended):

```common-lisp
(ql:quickload "unix-opts")
```

Now you can also use its shorter nickname `opts`.


## Functions

```
option condition
```

Takes a condition `condition` (`unknown-option`, `missing-arg`, or
`arg-parser-failed`) and returns a string representing the option in question.

----

```
raw-arg condition
```

Takes a condition of type `arg-parser-failed` and returns the raw argument string.

----

```
define-opts &rest descriptions
```

Define command line options. Arguments of this macro must be plists
containing various parameters. Here we enumerate all allowed parameters:

`:name`—keyword that will be included in list returned by `get-opts`
function if actual option is supplied by user.

`:description`—description of the option (it will be used in `describe`
function). This argument is optional, but it's recommended to supply it.

`:short`—single character, short variant of the option. You may omit this
argument if you supply `:long` variant of option.

`:long`—string, long variant of option. You may omit this argument if you
supply `:short` variant of option.

`:arg-parser`—if actual option must take an argument, supply this argument,
it must be a function that takes a string and parses it.

`:meta-var`—if actual option requires an argument, this is how it will be
printed in option description.

----

```
argv
```

Returns a list of the program's arguments, including the command used to execute the
program as the first element of the list.  Portable accross implementations.

----

```
get-opts &optional options
```

Parses command line options. If `options` is given, it should be a list to
parse. If it's not given, the function will use the `argv` function to get the
list of command line arguments.

Returns two values:
- a list that contains keywords associated with command line options
  with `define-opts` macro, and
- a list of free arguments.

If some option requires an argument, you can use `getf` to test the
presence of the option and get its argument if the option is present.

```
describe &key prefix suffix usage-of args stream
```

Return a string describing all the options of the program that were defined with
the previous `define-opts` macro. You can supply `prefix` and `suffix`
arguments that will be printed before and after the options respectively. If
`usage-of` is supplied, it should be a string, the name of the program for an
"Usage: " section. This section is only printed if this name is given. If
your program takes arguments (apart from options), you can specify how to
print them in "Usage: " section with an `args` option (should be a string
designator). Output goes to `stream` (default value is `*standard-output*`).

Handling malformed options
--------------------------

The parser may signal various conditions. Let's list them all specifying
which restarts are available for every condition, and what kind of
information the programmer can extract from the conditions.

- `unknown-option` is thrown when the parser encounters an unknown (not previously
defined with `define-opts`) option. Use the `option` reader to get the name of
the option (string). Available restarts: `use-value` (substitute the option
and try again), `skip-option` (ignore the option).

- `missing-arg` is thrown when some option wants an argument, but there is no
such argument given. Use the `option` reader to get the name of the option
(string). Available restarts: `use-value` (supplied value will be used),
`skip-option` (ignore the option).

- `arg-parser-failed` is thrown when some option wants an argument, it's given
but cannot be parsed by argument parser. Use the `option` reader to get name
of the option (string) and `raw-arg` to get raw string representing the
argument before parsing. Available restarts: `use-value` (supplied value
will be used), `skip-option` (ignore the option), `reparse-arg` (supplied
string will be parsed instead).

----

## Example

Go to the `example` directory. Now, you can use `example.lisp` file to see if
`unix-opts` is cool enough for you to use. SBCL users can use `example.sh`
file.


Take a look at `example.lisp` and you will see that the library is pretty
sexy! Basically, we have defined all the options just like this:

```common-lisp
(opts:define-opts
  (:name :help
   :description "print this help text"
   :short #\h
   :long "help")
  (:name :verbose
   :description "verbose output"
   :short #\v
   :long "verbose")
  (:name :level
   :description "the program will run on LEVEL level"
   :short #\l
   :long "level"
   :arg-parser #'parse-integer
   :meta-var "LEVEL")
  (:name :output
   :description "redirect output to file FILE"
   :short #\o
   :long "output"
   :arg-parser #'identity
   :meta-var "FILE"))
```

and we read them with `(opts:get-opts)` which returns two values, a
list of parsed options and the remaining arguments, so:

<<<<<<< HEAD
```
(multiple-value-bind (options free-args)
    (opts:get-opts)
  (if (getf options :verbose)
      ...
```
=======
----

```
exit &optional (status 0)
```

Exit the program returning `status`.

## Example
>>>>>>> eba3d4eb

See the example for helpers and how to handle malformed or incomplete arguments.

Here is an example usage:

```
$ sh example.sh --help
example—program to demonstrate unix-opts library

Usage: example.sh [-h|--help] [-v|--verbose] [-l|--level LEVEL]
                  [-o|--output FILE] [FREE-ARGS]

Available options:
  -h, --help               print this help text
  -v, --verbose            verbose output
  -l, --level LEVEL        the program will run on LEVEL level
  -o, --output FILE        redirect output to file FILE

so that's how it works…
free args:

$ sh example.sh -v file1.txt file2.txt
OK, running in verbose mode…
free args: file1.txt, file2.txt

$ sh example.sh --level 10 --output foo.txt bar.txt
I see you've supplied level option, you want 10 level!
I see you want to output the stuff to "foo.txt"!
free args: bar.txt

$ sh example.sh --level kitty foo.txt
fatal: cannot parse "kitty" as argument of "--level"
free args:

$ sh example.sh --hoola-boola noola.txt
warning: "--hoola-boola" option is unknown!
free args: noola.txt

$ sh example.sh -vgl=10
warning: "-g" option is unknown!
OK, running in verbose mode…
I see you've supplied level option, you want 10 level!
free args:
```
## License

Copyright © 2015–2017 Mark Karpov

Distributed under MIT License.<|MERGE_RESOLUTION|>--- conflicted
+++ resolved
@@ -113,6 +113,13 @@
 your program takes arguments (apart from options), you can specify how to
 print them in "Usage: " section with an `args` option (should be a string
 designator). Output goes to `stream` (default value is `*standard-output*`).
+
+```
+exit &optional (status 0)
+```
+
+Exit the program returning `status`.
+
 
 Handling malformed options
 --------------------------
@@ -177,24 +184,16 @@
 and we read them with `(opts:get-opts)` which returns two values, a
 list of parsed options and the remaining arguments, so:
 
-<<<<<<< HEAD
 ```
 (multiple-value-bind (options free-args)
     (opts:get-opts)
   (if (getf options :verbose)
       ...
 ```
-=======
-----
-
-```
-exit &optional (status 0)
-```
-
-Exit the program returning `status`.
+
+----
 
 ## Example
->>>>>>> eba3d4eb
 
 See the example for helpers and how to handle malformed or incomplete arguments.
 
