language: lisp
sudo: required

<<<<<<< HEAD
git:
  depth: 2

=======
addons:
  apt:
    sources:
      - ubuntu-toolchain-r-test
    packages:
      - libstdc++-7-dev
      - lib32stdc++-7-dev
>>>>>>> 9f6ae6e7
env:
  matrix:
#    - LISP=abcl
    - LISP=sbcl
    - LISP=sbcl32
<<<<<<< HEAD
#    - LISP=ccl
#    - LISP=ccl32
#    - LISP=clisp
#    - LISP=clisp32
=======
    - LISP=ccl
    - LISP=ccl32
    - LISP=clisp
    - LISP=clisp32
    - LISP=ecl

matrix:
  allow_failures:
    - env: LISP=ccl32 # issue filed at https://github.com/Clozure/ccl/issues/304
>>>>>>> 9f6ae6e7

install:
  - # installing cl-travis
    if [ -x ./install.sh ] && head -2 ./install.sh | grep '^# cl-travis' > /dev/null;
    then
      ./install.sh;
    else
      curl https://raw.githubusercontent.com/sionescu/cl-travis/master/install.sh | sh;
    fi

before_script:
  - echo "(defsystem :dummy-cl-travis-system)" > ~/lisp/dummy-cl-travis-system.asd

script:
  - cl -e '(ql:quickload :unix-opts/tests)
           (setq 5am:*debug-on-failure* t)
           (setq 5am:*debug-on-error* t)
           (asdf:test-system :unix-opts)'
    [ $? -eq 1 ]

notifications:
  email: false<|MERGE_RESOLUTION|>--- conflicted
+++ resolved
@@ -1,11 +1,6 @@
 language: lisp
 sudo: required
 
-<<<<<<< HEAD
-git:
-  depth: 2
-
-=======
 addons:
   apt:
     sources:
@@ -13,28 +8,21 @@
     packages:
       - libstdc++-7-dev
       - lib32stdc++-7-dev
->>>>>>> 9f6ae6e7
+
 env:
   matrix:
 #    - LISP=abcl
     - LISP=sbcl
     - LISP=sbcl32
-<<<<<<< HEAD
 #    - LISP=ccl
 #    - LISP=ccl32
 #    - LISP=clisp
 #    - LISP=clisp32
-=======
-    - LISP=ccl
-    - LISP=ccl32
-    - LISP=clisp
-    - LISP=clisp32
-    - LISP=ecl
+#    - LISP=ecl
 
 matrix:
   allow_failures:
     - env: LISP=ccl32 # issue filed at https://github.com/Clozure/ccl/issues/304
->>>>>>> 9f6ae6e7
 
 install:
   - # installing cl-travis
